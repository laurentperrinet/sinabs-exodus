from typing import Optional

import torch
import sinabsslayerCuda


class SpikeFunction(torch.autograd.Function):
    @staticmethod
    def forward(
        ctx,
        membr_pot: torch.tensor,
        refr_response: torch.tensor,
        threshold: float,
        window: Optional[float] = None,
        scale_rho: float = 1.0,
    ):
        """
        Generate spikes and apply refractory response to membrane potential.
        Will modifie membrane potential in-place.

        Parameters
        ----------
        membr_pot : torch.Tensor
            The membrane potential. Expected shape: (N, T_sim), where N is
            the product of all dimensions that can be computed in parallel,
            i.e. batches, neurons...
            Has to be contiguous.
        refr_response : torch.Tensor
            Refractory response. Has to be 1-dimensional
        threshold : float
            Firing threshold
        window : Optional[float]
            Surrogate gradient will be Heaviside(membr_pot - (threshold - window))
            If None, will be set to `threshold`.
        scale_rho : float
            Scales the surrogate gradients.

        Returns
        -------
        torch.tensor
            Integer spike raster. Same shape as ``membr_pot``
        """

        if not membr_pot.is_contiguous():
            raise ValueError("'membr_pot' has to be contiguous.")
        if not membr_pot.ndim == 2:
            raise ValueError("'membr_pot' must be 2D, (N, Time)")
        if not refr_response.ndim == 1:
            raise ValueError("'refr_response' has to be 1D.")

        spikes = sinabsslayerCuda.getSpikes(membr_pot, refr_response, threshold, 1.0)

        # Prepare backward
        ctx.threshold = threshold
<<<<<<< HEAD
=======
        ctx.pdf_time_const = tau_rho * threshold
>>>>>>> 70752a49
        ctx.scale_rho = scale_rho
        ctx.window = window or threshold
        # ctx.subtract = refr_response[1]
        ctx.refr_response = refr_response
        ctx.save_for_backward(membr_pot)

        return spikes

    @staticmethod
    def backward(ctx, grad_output):
        """"""
        # spike_pdf = (membr_pot >= (ctx.threshold - ctx.window)).float() / ctx.threshold

        # print("spike - grad_out", grad_output)
        # print("spike - membr_pot", membr_pot)
        # print("spike - pdf", spike_pdf)
        # print("spike - grad_in", spike_pdf * grad_output * ctx.scale_rho)

        # return spike_pdf * grad_output * ctx.scale_rho, None, None, None, None

        # n = grad_output.shape[1]
        membr_pot, = ctx.saved_tensors

        # Derivatives within individual timesteps: d(spikes)_t / d(membr_pot)_t
        # Heaviside surrogate gradients
        surrogates = (membr_pot >= (ctx.threshold - ctx.window)).float() / ctx.threshold
        # print("surrogates", surrogates)

        # Calculate transposed jacobian matrix
        # jaco_t = sinabsslayerCuda.spikeGrads(
        #     surrogates.clone(), ctx.refr_response.clone()
        # )
        # print("jaco", jaco_t)
        # jaco_t = torch.zeros(
        #     (*grad_output.shape, grad_output.shape[1]), device="cuda"
        # ).float()
        # grad_input = torch.stack([j @ o for j, o in zip(jaco_t, grad_output)])
        grad_input = sinabsslayerCuda.spikeGrads(
            surrogates, ctx.refr_response, grad_output
        )
<<<<<<< HEAD
        # print("Grad out", grad_output)
        # print("Grad in", grad_input)
        # grad_input = torch.zeros_like(grad_output)

        # #
        # chi = ctx.scale_rho / ctx.threshold
        # gamma = ctx.subtract * chi ** 2
        # alphas = torch.tensor(
        #     [chi] + [gamma * (1 + ctx.subtract * chi) ** k for k in range(n - 1)],
        #     device="cuda",
        # ).contiguous()

        # # Actually want corr(alphas, grad_output) but the kernel function expects the
        # # higher dimensional argument first, so we need a little trick here.
        # grad_input = sinabsslayerCuda.conv(
        #     grad_output.flip(1).contiguous(), alphas, 1
        # ).flip(1)
        # jacobian = torch.diag(torch.tensor(n * [chi]))
        # for i, a in enumerate(alphas):
        #     jacobian += torch.diag(torch.tensor((n - i - 1) * [a]), i + 1)
        # jacobian = jacobian.cuda()

        # grad_input = torch.stack([jacobian @ out_batch for out_batch in grad_output])

        #  print("spike - alphas", alphas)
        # print("spike - grad_out", grad_output)
        # print("spike - transposed jacobian \n", jaco_t)
        # print("spike - grad_in", grad_input)
=======
>>>>>>> 70752a49

        return grad_input, None, None, None, None


class SpikeFunctionLB(torch.autograd.Function):
    @staticmethod
    def forward(
        ctx, membr_pot, refr_response, threshold, threshold_low, tau_rho, scale_rho=1.0
    ):
        """
        Generate spikes and apply refractory response to membrane potential.
        Will modifie membrane potential in-place.

        Parameters
        ----------
        membr_pot: torch.Tensor
            The membrane potential. Expected shape: (N, T_sim), where N is
            *anything* that can be computed in parallel, i.e. batches, neurons...
            Has to be contiguous.
        refr_response: torch.Tensor
            Refractory response. Has to be 1-dimensional
        threshold: float
            Firing threshold
        threshold_low: float
            Lower limit for membr_pot
        tau_rho: float
            Width of the surrogate gradient exponential.
        scale_rho: float
            Scales the surrogate gradients.

        Returns
        -------
        torch.tensor
            Integer spike raster. Same shape as ``membr_pot``
        """

        if not membr_pot.is_contiguous():
            raise ValueError("'membr_pot' has to be contiguous.")
        if not membr_pot.ndim == 2:
            raise ValueError("'membr_pot' must be 2D, (N, Time)")
        if not refr_response.ndim == 1:
            raise ValueError("'refr_response' has to be 1D.")
        if threshold <= threshold_low:
            raise ValueError("`threshold` must be greater than `threshold_low`.")

        spikes = sinabsslayerCuda.getSpikesLB(
            membr_pot, refr_response, threshold, threshold_low, 1.0
        )
        ctx.threshold = threshold
        ctx.pdf_time_const = tau_rho * threshold
        ctx.scale_rho = scale_rho
        ctx.save_for_backward(membr_pot)

        return spikes

    @staticmethod
    def backward(ctx, gradOutput):
        membr_pot, = ctx.saved_tensors
        vmem_shifted = membr_pot - ctx.threshold / 2
        vmem_periodic = vmem_shifted % ctx.threshold
        vmem_below = vmem_shifted * (membr_pot < ctx.threshold)
        vmem_above = vmem_periodic * (membr_pot >= ctx.threshold)
        vmem_new = vmem_above + vmem_below
        spikePdf = (
            torch.exp(-torch.abs(vmem_new - ctx.threshold / 2) / ctx.pdf_time_const)
            / ctx.threshold
        )

        return ctx.scale_rho * gradOutput * spikePdf, None, None, None, None


spikeFunction = SpikeFunction().apply
spikeFunctionLB = SpikeFunctionLB().apply<|MERGE_RESOLUTION|>--- conflicted
+++ resolved
@@ -52,13 +52,8 @@
 
         # Prepare backward
         ctx.threshold = threshold
-<<<<<<< HEAD
-=======
-        ctx.pdf_time_const = tau_rho * threshold
->>>>>>> 70752a49
         ctx.scale_rho = scale_rho
         ctx.window = window or threshold
-        # ctx.subtract = refr_response[1]
         ctx.refr_response = refr_response
         ctx.save_for_backward(membr_pot)
 
@@ -66,75 +61,29 @@
 
     @staticmethod
     def backward(ctx, grad_output):
-        """"""
-        # spike_pdf = (membr_pot >= (ctx.threshold - ctx.window)).float() / ctx.threshold
-
-        # print("spike - grad_out", grad_output)
-        # print("spike - membr_pot", membr_pot)
-        # print("spike - pdf", spike_pdf)
-        # print("spike - grad_in", spike_pdf * grad_output * ctx.scale_rho)
-
-        # return spike_pdf * grad_output * ctx.scale_rho, None, None, None, None
-
-        # n = grad_output.shape[1]
         membr_pot, = ctx.saved_tensors
 
-        # Derivatives within individual timesteps: d(spikes)_t / d(membr_pot)_t
         # Heaviside surrogate gradients
         surrogates = (membr_pot >= (ctx.threshold - ctx.window)).float() / ctx.threshold
-        # print("surrogates", surrogates)
 
-        # Calculate transposed jacobian matrix
-        # jaco_t = sinabsslayerCuda.spikeGrads(
-        #     surrogates.clone(), ctx.refr_response.clone()
-        # )
-        # print("jaco", jaco_t)
-        # jaco_t = torch.zeros(
-        #     (*grad_output.shape, grad_output.shape[1]), device="cuda"
-        # ).float()
-        # grad_input = torch.stack([j @ o for j, o in zip(jaco_t, grad_output)])
+        # Gradient wrt. input
         grad_input = sinabsslayerCuda.spikeGrads(
             surrogates, ctx.refr_response, grad_output
         )
-<<<<<<< HEAD
-        # print("Grad out", grad_output)
-        # print("Grad in", grad_input)
-        # grad_input = torch.zeros_like(grad_output)
 
-        # #
-        # chi = ctx.scale_rho / ctx.threshold
-        # gamma = ctx.subtract * chi ** 2
-        # alphas = torch.tensor(
-        #     [chi] + [gamma * (1 + ctx.subtract * chi) ** k for k in range(n - 1)],
-        #     device="cuda",
-        # ).contiguous()
-
-        # # Actually want corr(alphas, grad_output) but the kernel function expects the
-        # # higher dimensional argument first, so we need a little trick here.
-        # grad_input = sinabsslayerCuda.conv(
-        #     grad_output.flip(1).contiguous(), alphas, 1
-        # ).flip(1)
-        # jacobian = torch.diag(torch.tensor(n * [chi]))
-        # for i, a in enumerate(alphas):
-        #     jacobian += torch.diag(torch.tensor((n - i - 1) * [a]), i + 1)
-        # jacobian = jacobian.cuda()
-
-        # grad_input = torch.stack([jacobian @ out_batch for out_batch in grad_output])
-
-        #  print("spike - alphas", alphas)
-        # print("spike - grad_out", grad_output)
-        # print("spike - transposed jacobian \n", jaco_t)
-        # print("spike - grad_in", grad_input)
-=======
->>>>>>> 70752a49
-
-        return grad_input, None, None, None, None
+        return ctx.scale_rho * grad_input, None, None, None, None
 
 
 class SpikeFunctionLB(torch.autograd.Function):
     @staticmethod
     def forward(
-        ctx, membr_pot, refr_response, threshold, threshold_low, tau_rho, scale_rho=1.0
+        ctx,
+        membr_pot: torch.tensor,
+        refr_response: torch.tensor,
+        threshold: float,
+        threshold_low: float,
+        window: Optional[float] = None,
+        scale_rho=1.0,
     ):
         """
         Generate spikes and apply refractory response to membrane potential.
@@ -176,26 +125,26 @@
             membr_pot, refr_response, threshold, threshold_low, 1.0
         )
         ctx.threshold = threshold
-        ctx.pdf_time_const = tau_rho * threshold
         ctx.scale_rho = scale_rho
+        ctx.window = window or threshold
+        ctx.refr_response = refr_response
         ctx.save_for_backward(membr_pot)
 
         return spikes
 
     @staticmethod
-    def backward(ctx, gradOutput):
+    def backward(ctx, grad_output):
         membr_pot, = ctx.saved_tensors
-        vmem_shifted = membr_pot - ctx.threshold / 2
-        vmem_periodic = vmem_shifted % ctx.threshold
-        vmem_below = vmem_shifted * (membr_pot < ctx.threshold)
-        vmem_above = vmem_periodic * (membr_pot >= ctx.threshold)
-        vmem_new = vmem_above + vmem_below
-        spikePdf = (
-            torch.exp(-torch.abs(vmem_new - ctx.threshold / 2) / ctx.pdf_time_const)
-            / ctx.threshold
+
+        # Heaviside surrogate gradients
+        surrogates = (membr_pot >= (ctx.threshold - ctx.window)).float() / ctx.threshold
+
+        # Gradient wrt. input
+        grad_input = sinabsslayerCuda.spikeGrads(
+            surrogates, ctx.refr_response, grad_output
         )
 
-        return ctx.scale_rho * gradOutput * spikePdf, None, None, None, None
+        return ctx.scale_rho * grad_input, None, None, None, None, None
 
 
 spikeFunction = SpikeFunction().apply
