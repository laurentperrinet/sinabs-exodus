from typing import Optional

from sinabs.slayer.kernels import heaviside_kernel
from sinabs.slayer.psp import generateEpsp
<<<<<<< HEAD
from sinabs.slayer.spike import spikeFunction, spikeFunctionLB
=======
from sinabs.layers.pack_dims import squeeze_class
from sinabs.slayer.layers import SpikingLayer


__all__ = ["IAF", "IAFSqueeze"]
>>>>>>> b5d22a80


class IAF(SpikingLayer):
    def __init__(
        self,
        num_timesteps: int,
        threshold: float = 1.0,
        membrane_subtract: Optional[float] = None,
        tau_learning: float = 0.5,
        scale_grads: float = 1.0,
        threshold_low=None,
        membrane_reset=False,
        *args,
        **kwargs,
    ):
        """
        Pytorch implementation of a spiking, non-leaky, IAF neuron with learning enabled.

        Parameters:
        -----------
        num_timesteps: int
            Number of timesteps per sample.
        threshold: float
            Spiking threshold of the neuron.
        membrane_subtract: Optional[float]
            Constant to be subtracted from membrane potential when neuron spikes.
            If ``None`` (default): Same as ``threshold``.
        tau_learning: float
            How fast do surrogate gradients decay around thresholds.
        scale_grads: float
            Scale surrogate gradients in backpropagation.
        threshold_low: None
            Currently not supported.
        membrane_reset: bool
            Currently not supported.
        """

        self.threshold_low = threshold_low
        if threshold_low is not None:
            self.spike_function = self._spike_func_lb
        else:
            self.spike_function = spikeFunction

        if membrane_reset:
            raise NotImplementedError("Membrane reset not implemented for this layer.")

        super().__init__(
            num_timesteps=num_timesteps,
            threshold=threshold,
            threshold_low=threshold_low,
            tau_learning=tau_learning,
            scale_grads=scale_grads,
            membrane_subtract=membrane_subtract,
            membrane_reset=membrane_reset,
        )

        # - Initialize kernels
        epsp_kernel = heaviside_kernel(size=num_timesteps, scale=1.0)
        ref_kernel = heaviside_kernel(size=num_timesteps, scale=self.membrane_subtract)
        assert ref_kernel.ndim == 1

        self.register_buffer("epsp_kernel", epsp_kernel)
        self.register_buffer("ref_kernel", ref_kernel)

    def _spike_func_lb(self, vmem, ref_kernel, threshold, tau_learning):
        return spikeFunctionLB(
            vmem, ref_kernel, threshold, self.threshold_low, tau_learning
        )
    
    def forward(self, spike_input: "torch.tensor") -> "torch.tensor":
        """
        Generate membrane potential and resulting output spike train based on
        spiking input. Membrane potential will be stored as `self.vmem`.

        Parameters
        ----------
        spike_input: torch.tensor
            Spike input raster. May take non-binary integer values.
            Expected shape: (n_batches, num_timesteps, ...)

        Returns
        -------
        torch.tensor
            Output spikes. Same shape as `spike_input`.
        """

        n_batches, num_timesteps, *n_neurons = spike_input.shape

        # Make sure time dimension matches
        if num_timesteps != self.num_timesteps:
            raise ValueError(
                f"Time (2nd) dimension of `spike_input` must be {self.num_timesteps}"
            )

        # Move time to last dimension -> (n_batches, *neuron_shape, num_timesteps)
        spike_input = spike_input.movedim(1, -1)
        # Flatten out all dimensions that can be processed in parallel and ensure contiguity
        spike_input = spike_input.reshape(-1, num_timesteps).contiguous()
        # -> (n_parallel, num_timesteps)

        vmem = generateEpsp(spike_input, self.epsp_kernel).contiguous()

        output_spikes = self.spike_function(vmem)

        return self._post_spike_processing(vmem, output_spikes, n_batches, n_neurons)


# Class to accept data with batch and time dimensions combined
IAFSqueeze = squeeze_class(IAF)<|MERGE_RESOLUTION|>--- conflicted
+++ resolved
@@ -2,15 +2,11 @@
 
 from sinabs.slayer.kernels import heaviside_kernel
 from sinabs.slayer.psp import generateEpsp
-<<<<<<< HEAD
-from sinabs.slayer.spike import spikeFunction, spikeFunctionLB
-=======
 from sinabs.layers.pack_dims import squeeze_class
 from sinabs.slayer.layers import SpikingLayer
 
 
 __all__ = ["IAF", "IAFSqueeze"]
->>>>>>> b5d22a80
 
 
 class IAF(SpikingLayer):
@@ -18,10 +14,10 @@
         self,
         num_timesteps: int,
         threshold: float = 1.0,
+        threshold_low: Optional[float] = None,
         membrane_subtract: Optional[float] = None,
         tau_learning: float = 0.5,
         scale_grads: float = 1.0,
-        threshold_low=None,
         membrane_reset=False,
         *args,
         **kwargs,
@@ -35,6 +31,8 @@
             Number of timesteps per sample.
         threshold: float
             Spiking threshold of the neuron.
+        threshold_low: Optional[float]
+            Lower bound for membrane potential.
         membrane_subtract: Optional[float]
             Constant to be subtracted from membrane potential when neuron spikes.
             If ``None`` (default): Same as ``threshold``.
@@ -42,17 +40,9 @@
             How fast do surrogate gradients decay around thresholds.
         scale_grads: float
             Scale surrogate gradients in backpropagation.
-        threshold_low: None
-            Currently not supported.
         membrane_reset: bool
             Currently not supported.
         """
-
-        self.threshold_low = threshold_low
-        if threshold_low is not None:
-            self.spike_function = self._spike_func_lb
-        else:
-            self.spike_function = spikeFunction
 
         if membrane_reset:
             raise NotImplementedError("Membrane reset not implemented for this layer.")
@@ -75,11 +65,6 @@
         self.register_buffer("epsp_kernel", epsp_kernel)
         self.register_buffer("ref_kernel", ref_kernel)
 
-    def _spike_func_lb(self, vmem, ref_kernel, threshold, tau_learning):
-        return spikeFunctionLB(
-            vmem, ref_kernel, threshold, self.threshold_low, tau_learning
-        )
-    
     def forward(self, spike_input: "torch.tensor") -> "torch.tensor":
         """
         Generate membrane potential and resulting output spike train based on
