from typing import Optional

from torch import nn

from sinabs.slayer.kernels import heaviside_kernel
from sinabs.slayer.psp import generateEpsp
from sinabs.slayer.spike import spikeFunction, spikeFunctionLB


class SpikingLayer(nn.Module):
    def __init__(
        self,
        t_sim: int,
        threshold: float = 1.0,
        membrane_subtract: Optional[float] = None,
        tau_learning: float = 0.5,
        scale_grads: float = 1.0,
        threshold_low=None,
    ):
        """
        Pytorch implementation of a spiking, non-leaky, IAF neuron with learning enabled.

        Parameters:
        -----------
        t_sim: int
            Number of timesteps per sample.
        threshold: float
            Spiking threshold of the neuron.
        membrane_subtract: Optional[float]
            Constant to be subtracted from membrane potential when neuron spikes.
            If ``None`` (default): Same as ``threshold``.
        tau_learning: float
            How fast do surrogate gradients decay around thresholds.
        scale_grads: float
            Scale surrogate gradients in backpropagation.
        threshold_low: None
            Currently not supported.
        """
        super().__init__()

        # - Store hyperparameters
        self.threshold = threshold
        self.scale_grads = scale_grads
        self.tau_learning = tau_learning
        self.t_sim = t_sim

        self.threshold_low = threshold_low
        if threshold_low is not None:
            self.spike_function = self._spike_func_lb
        else:
            self.spike_function = spikeFunction

        epsp_kernel = heaviside_kernel(size=t_sim, scale=1.0)

        if membrane_subtract is None:
            membrane_subtract = threshold
        ref_kernel = heaviside_kernel(size=t_sim, scale=membrane_subtract)
        assert ref_kernel.ndim == 1

        # Blank parameter place holders
        self.register_buffer("epsp_kernel", epsp_kernel)
        self.register_buffer("ref_kernel", ref_kernel)
        self.spikes_number = None

<<<<<<< HEAD
    def _spike_func_lb(self, vmem, ref_kernel, threshold, tau_learning):
        return spikeFunctionLB(
            vmem, ref_kernel, threshold, self.threshold_low, tau_learning
        )

    def forward(self, spike_input):

        if spike_input.ndim == 5:
            seperate_batch_time = True
            # expected input dimension: (n_batches, t_sim, ... )
            channel_shape = spike_input.shape[2:]

        else:
            seperate_batch_time = False
            # expected input dimension: (n_batches x t_sim, ... )
            channel_shape = spike_input.shape[1:]
            try:
                spike_input = spike_input.reshape(-1, self.t_sim, *channel_shape)
=======
    def forward(self, spike_input: "torch.tensor") -> "torch.tensor":
        """
        Generate membrane potential and resulting output spike train based on
        spiking input. Membrane potential will be stored as `self.vmem`.

        Parameters
        ----------
        spike_input: torch.tensor
            Spike input raster. May take non-binary integer values.
            Expected shapes:
                5D: (n_batches, t_sim, channels, height, width)
                or 4D: (n_batches x t_sim, channels, height, width)

        Returns
        -------
        torch.tensor
            Output spikes. Same shape as `spike_input`.
        """

        if spike_input.ndim == 5:
            # Expected input dimension: (n_batches, t_sim, *neuron_shape )
            seperate_batch_time = True

        else:
            # Expected input dimension: (n_batches x t_sim, *neuron_shape )
            seperate_batch_time = False
            neuron_shape = spike_input.shape[1:]
            try:
                # Separate batch and time dimensions
                spike_input = spike_input.reshape(-1, self.t_sim, *neuron_shape)
>>>>>>> 64a8f040
            except RuntimeError:
                raise ValueError(
                    f"First input dimension (time) must be multiple of {self.t_sim}"
                    + f" but is {spike_input.shape[0]}."
                )
<<<<<<< HEAD

        # Flatten out remaining dimensions -> (n_batches, t_sim, channels)
        spike_input = spike_input.reshape(*spike_input.shape[:2], -1)
        # move t_sim to last dimension -> (n_batches, n_channels, t_sim)
        spike_input = spike_input.movedim(1, -1)
        # unsqueeze at dim 0 -> (1, n_batches, n_channels, t_sim)
        spike_input = spike_input.unsqueeze(0)

        vmem = generateEpsp(spike_input, self.epsp_kernel)

        assert vmem.ndim == 5
        all_spikes = self.spike_function(
            vmem, -self.ref_kernel, self.threshold, self.tau_learning
        )

        # move time back to front -> (n_batches, t_sim, n_channels)
        all_spikes = all_spikes.squeeze(0).squeeze(0).movedim(-1, 1)
        if seperate_batch_time:
            # expand channel dimensions -> (n_batches, t_sim, ...)
            all_spikes = all_spikes.reshape(*all_spikes.shape[:2], *channel_shape)
        else:
            # flatten time and batch dimensions -> (n_batches x t_sim, n_channels)
            all_spikes = all_spikes.reshape(-1, all_spikes.shape[-1])
            # expand channel dimensions -> (n_batches x t_sim, ...)
            all_spikes = all_spikes.reshape(-1, *channel_shape)

        self.vmem = vmem
=======
        # Shape is now (n_batches, t_sim, *neuron_shape)

        # Move time to last dimension
        spike_input = spike_input.movedim(1, -1)  # -> (n_batches, *neuron_shape, t_sim)
        # Flatten out all dimensions that can be processed in parallel and ensure contiguity
        shape_before_flat = spike_input.shape
        spike_input = spike_input.reshape(-1, spike_input.shape[-1]).contiguous()
        # -> (n_parallel, t_sim)
        assert spike_input.ndim == 2
        assert spike_input.is_contiguous()

        vmem = generateEpsp(spike_input, self.epsp_kernel)

        assert self.ref_kernel.ndim == 1
        assert vmem.ndim == 2
        assert vmem.is_contiguous()

        output_spikes = spikeFunction(
            vmem, -self.ref_kernel, self.threshold, self.tau_learning, self.scale_grads
        )

        assert vmem.ndim == 2

        # Restore original 5d-shape: (n_batches, t_sim, *neuron_shape)
        vmem = vmem.reshape(*shape_before_flat).movedim(-1, 1)
        output_spikes = output_spikes.reshape(*shape_before_flat).movedim(-1, 1)

        if not seperate_batch_time:
            # Combine batch and time dimensions -> (n_batches x t_sim, *neuron_shape)
            vmem = vmem.reshape(-1, *vmem.shape[2:])
            output_spikes = output_spikes.reshape(-1, *output_spikes.shape[2:])

        self.vmem = vmem.clone()
>>>>>>> 64a8f040
        self.tw = self.t_sim

        self.spikes_number = output_spikes.sum()

        return output_spikes<|MERGE_RESOLUTION|>--- conflicted
+++ resolved
@@ -62,26 +62,11 @@
         self.register_buffer("ref_kernel", ref_kernel)
         self.spikes_number = None
 
-<<<<<<< HEAD
     def _spike_func_lb(self, vmem, ref_kernel, threshold, tau_learning):
         return spikeFunctionLB(
             vmem, ref_kernel, threshold, self.threshold_low, tau_learning
         )
-
-    def forward(self, spike_input):
-
-        if spike_input.ndim == 5:
-            seperate_batch_time = True
-            # expected input dimension: (n_batches, t_sim, ... )
-            channel_shape = spike_input.shape[2:]
-
-        else:
-            seperate_batch_time = False
-            # expected input dimension: (n_batches x t_sim, ... )
-            channel_shape = spike_input.shape[1:]
-            try:
-                spike_input = spike_input.reshape(-1, self.t_sim, *channel_shape)
-=======
+    
     def forward(self, spike_input: "torch.tensor") -> "torch.tensor":
         """
         Generate membrane potential and resulting output spike train based on
@@ -112,41 +97,11 @@
             try:
                 # Separate batch and time dimensions
                 spike_input = spike_input.reshape(-1, self.t_sim, *neuron_shape)
->>>>>>> 64a8f040
             except RuntimeError:
                 raise ValueError(
                     f"First input dimension (time) must be multiple of {self.t_sim}"
                     + f" but is {spike_input.shape[0]}."
                 )
-<<<<<<< HEAD
-
-        # Flatten out remaining dimensions -> (n_batches, t_sim, channels)
-        spike_input = spike_input.reshape(*spike_input.shape[:2], -1)
-        # move t_sim to last dimension -> (n_batches, n_channels, t_sim)
-        spike_input = spike_input.movedim(1, -1)
-        # unsqueeze at dim 0 -> (1, n_batches, n_channels, t_sim)
-        spike_input = spike_input.unsqueeze(0)
-
-        vmem = generateEpsp(spike_input, self.epsp_kernel)
-
-        assert vmem.ndim == 5
-        all_spikes = self.spike_function(
-            vmem, -self.ref_kernel, self.threshold, self.tau_learning
-        )
-
-        # move time back to front -> (n_batches, t_sim, n_channels)
-        all_spikes = all_spikes.squeeze(0).squeeze(0).movedim(-1, 1)
-        if seperate_batch_time:
-            # expand channel dimensions -> (n_batches, t_sim, ...)
-            all_spikes = all_spikes.reshape(*all_spikes.shape[:2], *channel_shape)
-        else:
-            # flatten time and batch dimensions -> (n_batches x t_sim, n_channels)
-            all_spikes = all_spikes.reshape(-1, all_spikes.shape[-1])
-            # expand channel dimensions -> (n_batches x t_sim, ...)
-            all_spikes = all_spikes.reshape(-1, *channel_shape)
-
-        self.vmem = vmem
-=======
         # Shape is now (n_batches, t_sim, *neuron_shape)
 
         # Move time to last dimension
@@ -180,7 +135,6 @@
             output_spikes = output_spikes.reshape(-1, *output_spikes.shape[2:])
 
         self.vmem = vmem.clone()
->>>>>>> 64a8f040
         self.tw = self.t_sim
 
         self.spikes_number = output_spikes.sum()
